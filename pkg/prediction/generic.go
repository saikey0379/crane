package prediction

import (
	"fmt"
	"sort"
	"strings"
	"sync"

	"github.com/gocrane/crane/pkg/prediction/config"
	"github.com/gocrane/crane/pkg/providers"

	"github.com/gocrane/crane/pkg/common"
)

const (
	HistoryProvider  = "__history"
	RealtimeProvider = "__realtime"
)

type WithMetricEvent struct {
	MetricName string
	Conditions []common.QueryCondition
}

type GenericPrediction struct {
	historyProvider      providers.Interface
	realtimeProvider     providers.Interface
	metricsMap           map[string][]common.QueryCondition
	querySet             map[string]struct{}
	withQueryBroadcaster config.Broadcaster
	mu                   sync.Mutex
}

func NewGenericPrediction(withQueryBroadcaster config.Broadcaster) GenericPrediction {
	return GenericPrediction{
<<<<<<< HEAD
		withQueryBroadcaster:       withQueryBroadcaster,
		mu:                         sync.Mutex{},
		metricsMap:                 map[string][]common.QueryCondition{},
		querySet:                   map[string]struct{}{},
=======
		withQueryBroadcaster: withQueryBroadcaster,
		mu:                   sync.Mutex{},
		metricsMap:           map[string][]common.QueryCondition{},
		querySet:             map[string]struct{}{},
>>>>>>> cebca2da
	}
}

func (p *GenericPrediction) GetHistoryProvider() providers.Interface {
	return p.historyProvider
}

func (p *GenericPrediction) GetRealtimeProvider() providers.Interface {
	return p.realtimeProvider
}

func (p *GenericPrediction) WithProviders(providers map[string]providers.Interface) {
	for k, v := range providers {
		if k == HistoryProvider {
			p.historyProvider = v
		} else if k == RealtimeProvider {
			p.realtimeProvider = v
		}
	}
}

//func (p *GenericPrediction) WithMetric(m *config.MetricSelector) error {
//	if m == nil {
//		return fmt.Errorf("empty metric")
//	}
//
//	newMetric := false
//
//	p.mu.Lock()
//	defer p.mu.Unlock()
//
//	k := m.String()
//
//	if _, exists := p.metricsMap[k]; !exists {
//		p.metricsMap[k] = []common.QueryCondition{}
//		newMetric = true
//	}
//
//	if newMetric {
//		p.withMetricEventBroadcaster.Write(WithMetricEvent{
//			MetricName: metricName,
//			Conditions: conditions,
//		})
//	}
//	return nil
//}

func (p *GenericPrediction) WithQuery(query string) error {
	if query == "" {
		return fmt.Errorf("empty query")
	}

	p.mu.Lock()
	defer p.mu.Unlock()

	if _, exists := p.querySet[query]; !exists {
		p.querySet[query] = struct{}{}
		p.withQueryBroadcaster.Write(query)
	}

	return nil
}

func AggregateSignalKey(id string, labels []common.Label) string {
	labelSet := make([]string, 0, len(labels)+1)
	for _, label := range labels {
		labelSet = append(labelSet, label.Name+"="+label.Value)
	}
	sort.Strings(labelSet)
	return id + "#" + strings.Join(labelSet, ",")
}<|MERGE_RESOLUTION|>--- conflicted
+++ resolved
@@ -33,17 +33,10 @@
 
 func NewGenericPrediction(withQueryBroadcaster config.Broadcaster) GenericPrediction {
 	return GenericPrediction{
-<<<<<<< HEAD
 		withQueryBroadcaster:       withQueryBroadcaster,
 		mu:                         sync.Mutex{},
 		metricsMap:                 map[string][]common.QueryCondition{},
 		querySet:                   map[string]struct{}{},
-=======
-		withQueryBroadcaster: withQueryBroadcaster,
-		mu:                   sync.Mutex{},
-		metricsMap:           map[string][]common.QueryCondition{},
-		querySet:             map[string]struct{}{},
->>>>>>> cebca2da
 	}
 }
 
